// Copyright (c) YugaByte, Inc.
//
// Licensed under the Apache License, Version 2.0 (the "License"); you may not use this file except
// in compliance with the License.  You may obtain a copy of the License at
//
// http://www.apache.org/licenses/LICENSE-2.0
//
// Unless required by applicable law or agreed to in writing, software distributed under the License
// is distributed on an "AS IS" BASIS, WITHOUT WARRANTIES OR CONDITIONS OF ANY KIND, either express
// or implied.  See the License for the specific language governing permissions and limitations
// under the License.
//

#pragma once

#include <memory>
#include <optional>
#include <string>
#include <unordered_map>
#include <unordered_set>

#include "yb/client/tablet_server.h"

#include "yb/common/pg_types.h"
#include "yb/common/transaction.h"

#include "yb/dockv/key_bytes.h"
#include "yb/dockv/doc_key.h"

#include "yb/gutil/casts.h"
#include "yb/gutil/ref_counted.h"

#include "yb/rpc/rpc_fwd.h"

#include "yb/server/hybrid_clock.h"
#include "yb/server/server_base_options.h"

#include "yb/tserver/tserver_util_fwd.h"

#include "yb/util/mem_tracker.h"
#include "yb/util/memory/arena.h"
#include "yb/util/metrics.h"
#include "yb/util/result.h"
#include "yb/util/shared_mem.h"
#include "yb/util/status.h"
#include "yb/util/status_fwd.h"
#include "yb/util/uuid.h"

#include "yb/yql/pggate/pg_client.h"
#include "yb/yql/pggate/pg_expr.h"
#include "yb/yql/pggate/pg_function.h"
#include "yb/yql/pggate/pg_gate_fwd.h"
#include "yb/yql/pggate/pg_statement.h"
#include "yb/yql/pggate/pg_sys_table_prefetcher.h"
#include "yb/yql/pggate/pg_tools.h"
#include "yb/yql/pggate/ybc_pg_typedefs.h"

namespace yb {
namespace pggate {
class PgSession;

struct PgMemctxComparator {
  using is_transparent = void;

  bool operator()(PgMemctx* l, PgMemctx* r) const {
    return l == r;
  }

  template<class T1, class T2>
  bool operator()(const T1& l, const T2& r) const {
    return (*this)(GetPgMemctxPtr(l), GetPgMemctxPtr(r));
  }

 private:
  static PgMemctx* GetPgMemctxPtr(PgMemctx* value) {
    return value;
  }

  static PgMemctx* GetPgMemctxPtr(const std::unique_ptr<PgMemctx>& value) {
    return value.get();
  }
};

struct PgMemctxHasher {
  using is_transparent = void;

  size_t operator()(const std::unique_ptr<PgMemctx>& value) const;
  size_t operator()(PgMemctx* value) const;
};

//--------------------------------------------------------------------------------------------------

struct PgApiContext {
  struct MessengerHolder {
    std::unique_ptr<rpc::SecureContext> security_context;
    std::unique_ptr<rpc::Messenger> messenger;

    MessengerHolder(
        std::unique_ptr<rpc::SecureContext> security_context,
        std::unique_ptr<rpc::Messenger> messenger);
    MessengerHolder(MessengerHolder&&);

    ~MessengerHolder();
  };

  std::unique_ptr<MetricRegistry> metric_registry;
  scoped_refptr<MetricEntity> metric_entity;
  std::shared_ptr<MemTracker> mem_tracker;
  MessengerHolder messenger_holder;
  std::unique_ptr<rpc::ProxyCache> proxy_cache;

  PgApiContext();
  PgApiContext(PgApiContext&&);
  ~PgApiContext();
};

//--------------------------------------------------------------------------------------------------
// Implements support for CAPI.
class PgApiImpl {
 public:
  PgApiImpl(PgApiContext context, const YBCPgTypeEntity *YBCDataTypeTable, int count,
            YBCPgCallbacks pg_callbacks);
  ~PgApiImpl();

  const YBCPgCallbacks* pg_callbacks() {
    return &pg_callbacks_;
  }

  // Interrupt aborts all pending RPCs immediately to unblock main thread.
  void Interrupt();
  void ResetCatalogReadTime();

  // Initialize a session to process statements that come from the same client connection.
  // If database_name is empty, a session is created without connecting to any database.
  Status InitSession(const std::string& database_name, YBCPgExecStatsState* session_stats);

  uint64_t GetSessionID() const;

  PgMemctx *CreateMemctx();
  Status DestroyMemctx(PgMemctx *memctx);
  Status ResetMemctx(PgMemctx *memctx);

  // Cache statements in YB Memctx. When Memctx is destroyed, the statement is destructed.
  Status AddToCurrentPgMemctx(std::unique_ptr<PgStatement> stmt,
                              PgStatement **handle);

  // Cache function calls in YB Memctx. When Memctx is destroyed, the function is destructed.
  Status AddToCurrentPgMemctx(std::unique_ptr<PgFunction> func, PgFunction **handle);

  // Cache table descriptor in YB Memctx. When Memctx is destroyed, the descriptor is destructed.
  Status AddToCurrentPgMemctx(size_t table_desc_id,
                              const PgTableDescPtr &table_desc);
  // Read table descriptor that was cached in YB Memctx.
  Status GetTabledescFromCurrentPgMemctx(size_t table_desc_id, PgTableDesc **handle);

  // Invalidate the sessions table cache.
  Status InvalidateCache();

  // Get the gflag TEST_ysql_disable_transparent_cache_refresh_retry.
  bool GetDisableTransparentCacheRefreshRetry();

  Result<bool> IsInitDbDone();

  Result<uint64_t> GetSharedCatalogVersion(std::optional<PgOid> db_oid = std::nullopt);
  Result<uint32_t> GetNumberOfDatabases();
  uint64_t GetSharedAuthKey() const;

  Status NewTupleExpr(
    YBCPgStatement stmt, const YBCPgTypeEntity *tuple_type_entity,
    const YBCPgTypeAttrs *type_attrs, int num_elems,
    const YBCPgExpr *elems, YBCPgExpr *expr_handle);

  // Setup the table to store sequences data.
  Status CreateSequencesDataTable();

  Status InsertSequenceTuple(int64_t db_oid,
                             int64_t seq_oid,
                             uint64_t ysql_catalog_version,
                             bool is_db_catalog_version_mode,
                             int64_t last_val,
                             bool is_called);

  Status UpdateSequenceTupleConditionally(int64_t db_oid,
                                          int64_t seq_oid,
                                          uint64_t ysql_catalog_version,
                                          bool is_db_catalog_version_mode,
                                          int64_t last_val,
                                          bool is_called,
                                          int64_t expected_last_val,
                                          bool expected_is_called,
                                          bool *skipped);

  Status UpdateSequenceTuple(int64_t db_oid,
                             int64_t seq_oid,
                             uint64_t ysql_catalog_version,
                             bool is_db_catalog_version_mode,
                             int64_t last_val,
                             bool is_called,
                             bool* skipped);

  Status FetchSequenceTuple(int64_t db_oid,
                            int64_t seq_oid,
                            uint64_t ysql_catalog_version,
                            bool is_db_catalog_version_mode,
                            uint32_t fetch_count,
                            int64_t inc_by,
                            int64_t min_value,
                            int64_t max_value,
                            bool cycle,
                            int64_t *first_value,
                            int64_t *last_value);

  Status ReadSequenceTuple(int64_t db_oid,
                           int64_t seq_oid,
                           uint64_t ysql_catalog_version,
                           bool is_db_catalog_version_mode,
                           int64_t *last_val,
                           bool *is_called);

  Status DeleteSequenceTuple(int64_t db_oid, int64_t seq_oid);

  void DeleteStatement(PgStatement *handle);

  // Search for type_entity.
  const YBCPgTypeEntity *FindTypeEntity(int type_oid);

  //------------------------------------------------------------------------------------------------
  // Connect database. Switch the connected database to the given "database_name".
  Status ConnectDatabase(const char *database_name);

  // Determine whether the given database is colocated.
  Status IsDatabaseColocated(const PgOid database_oid, bool *colocated,
                             bool *legacy_colocated_database);

  // Create database.
  Status NewCreateDatabase(const char *database_name,
                           PgOid database_oid,
                           PgOid source_database_oid,
                           PgOid next_oid,
                           const bool colocated,
                           PgStatement **handle);
  Status ExecCreateDatabase(PgStatement *handle);

  // Drop database.
  Status NewDropDatabase(const char *database_name,
                         PgOid database_oid,
                         PgStatement **handle);
  Status ExecDropDatabase(PgStatement *handle);

  // Alter database.
  Status NewAlterDatabase(const char *database_name,
                                 PgOid database_oid,
                                 PgStatement **handle);
  Status AlterDatabaseRenameDatabase(PgStatement *handle, const char *newname);
  Status ExecAlterDatabase(PgStatement *handle);

  // Reserve oids.
  Status ReserveOids(PgOid database_oid,
                     PgOid next_oid,
                     uint32_t count,
                     PgOid *begin_oid,
                     PgOid *end_oid);

  Status GetCatalogMasterVersion(uint64_t *version);

  Status CancelTransaction(const unsigned char* transaction_id);

  // Load table.
  Result<PgTableDescPtr> LoadTable(const PgObjectId& table_id);

  // Invalidate the cache entry corresponding to table_id from the PgSession table cache.
  void InvalidateTableCache(const PgObjectId& table_id);

  //------------------------------------------------------------------------------------------------
  // Create and drop tablegroup.

  Status NewCreateTablegroup(const char *database_name,
                             const PgOid database_oid,
                             const PgOid tablegroup_oid,
                             const PgOid tablespace_oid,
                             PgStatement **handle);

  Status ExecCreateTablegroup(PgStatement *handle);

  Status NewDropTablegroup(const PgOid database_oid,
                           const PgOid tablegroup_oid,
                           PgStatement **handle);

  Status ExecDropTablegroup(PgStatement *handle);

  //------------------------------------------------------------------------------------------------
  // Create, alter and drop table.
  Status NewCreateTable(const char *database_name,
                        const char *schema_name,
                        const char *table_name,
                        const PgObjectId& table_id,
                        bool is_shared_table,
                        bool if_not_exist,
                        bool add_primary_key,
                        bool is_colocated_via_database,
                        const PgObjectId& tablegroup_oid,
                        const ColocationId colocation_id,
                        const PgObjectId& tablespace_oid,
                        bool is_matview,
                        const PgObjectId& matview_pg_table_oid,
                        PgStatement **handle);

  Status CreateTableAddColumn(PgStatement *handle, const char *attr_name, int attr_num,
                              const YBCPgTypeEntity *attr_type, bool is_hash,
                              bool is_range, bool is_desc, bool is_nulls_first);

  Status CreateTableSetNumTablets(PgStatement *handle, int32_t num_tablets);

  Status AddSplitBoundary(PgStatement *handle, PgExpr **exprs, int expr_count);

  Status ExecCreateTable(PgStatement *handle);

  Status NewAlterTable(const PgObjectId& table_id,
                       PgStatement **handle);

  Status AlterTableAddColumn(PgStatement *handle, const char *name,
                             int order, const YBCPgTypeEntity *attr_type);

  Status AlterTableRenameColumn(PgStatement *handle, const char *oldname,
                                const char *newname);

  Status AlterTableDropColumn(PgStatement *handle, const char *name);

  Status AlterTableRenameTable(PgStatement *handle, const char *db_name,
                               const char *newname);

  Status AlterTableIncrementSchemaVersion(PgStatement *handle);

  Status AlterTableSetTableId(PgStatement* handle, const PgObjectId& table_id);

  Status ExecAlterTable(PgStatement *handle);

  Status NewDropTable(const PgObjectId& table_id,
                      bool if_exist,
                      PgStatement **handle);

  Status NewTruncateTable(const PgObjectId& table_id,
                          PgStatement **handle);

  Status ExecTruncateTable(PgStatement *handle);

  Status GetTableDesc(const PgObjectId& table_id,
                      PgTableDesc **handle);

  Result<YBCPgColumnInfo> GetColumnInfo(YBCPgTableDesc table_desc,
                                        int16_t attr_number);

  Status DmlModifiesRow(PgStatement *handle, bool *modifies_row);

  Status SetIsSysCatalogVersionChange(PgStatement *handle);

  Status SetCatalogCacheVersion(
      PgStatement *handle, uint64_t version, std::optional<PgOid> db_oid = std::nullopt);

  Result<client::TableSizeInfo> GetTableDiskSize(const PgObjectId& table_oid);

  //------------------------------------------------------------------------------------------------
  // Create and drop index.
  Status NewCreateIndex(const char *database_name,
                        const char *schema_name,
                        const char *index_name,
                        const PgObjectId& index_id,
                        const PgObjectId& table_id,
                        bool is_shared_index,
                        bool is_unique_index,
                        const bool skip_index_backfill,
                        bool if_not_exist,
                        bool is_colocated_via_database,
                        const PgObjectId& tablegroup_oid,
                        const YBCPgOid& colocation_id,
                        const PgObjectId& tablespace_oid,
                        PgStatement **handle);

  Status CreateIndexAddColumn(PgStatement *handle, const char *attr_name, int attr_num,
                              const YBCPgTypeEntity *attr_type, bool is_hash,
                              bool is_range, bool is_desc, bool is_nulls_first);

  Status CreateIndexSetNumTablets(PgStatement *handle, int32_t num_tablets);

  Status CreateIndexAddSplitRow(PgStatement *handle, int num_cols,
                                YBCPgTypeEntity **types, uint64_t *data);

  Status ExecCreateIndex(PgStatement *handle);

  Status NewDropIndex(const PgObjectId& index_id,
                      bool if_exist,
                      PgStatement **handle);

  Status ExecPostponedDdlStmt(PgStatement *handle);

  Status ExecDropTable(PgStatement *handle);

  Result<int> WaitForBackendsCatalogVersion(PgOid dboid, uint64_t version);

  Status BackfillIndex(const PgObjectId& table_id);

  //------------------------------------------------------------------------------------------------
  // All DML statements
  Status DmlAppendTarget(PgStatement *handle, PgExpr *expr);

  Result<bool> DmlHasSystemTargets(PgStatement *handle);

  Status DmlAppendQual(PgStatement *handle, PgExpr *expr, bool is_primary);

  Status DmlAppendColumnRef(PgStatement *handle, PgColumnRef *colref, bool is_primary);

  // Binding Columns: Bind column with a value (expression) in a statement.
  // + This API is used to identify the rows you want to operate on. If binding columns are not
  //   there, that means you want to operate on all rows (full scan). You can view this as a
  //   a definitions of an initial rowset or an optimization over full-scan.
  //
  // + There are some restrictions on when BindColumn() can be used.
  //   Case 1: INSERT INTO tab(x) VALUES(x_expr)
  //   - BindColumn() can be used for BOTH primary-key and regular columns.
  //   - This bind-column function is used to bind "x" with "x_expr", and "x_expr" that can contain
  //     bind-variables (placeholders) and constants whose values can be updated for each execution
  //     of the same allocated statement.
  //
  //   Case 2: SELECT / UPDATE / DELETE <WHERE key = "key_expr">
  //   - BindColumn() can only be used for primary-key columns.
  //   - This bind-column function is used to bind the primary column "key" with "key_expr" that can
  //     contain bind-variables (placeholders) and constants whose values can be updated for each
  //     execution of the same allocated statement.
  Status DmlBindColumn(YBCPgStatement handle, int attr_num, YBCPgExpr attr_value);
  Status DmlBindColumnCondBetween(YBCPgStatement handle,
                                  int attr_num,
                                  PgExpr *attr_value,
                                  bool start_inclusive,
                                  PgExpr *attr_value_end,
                                  bool end_inclusive);
  Status DmlBindColumnCondIn(YBCPgStatement handle,
                             YBCPgExpr lhs,
                             int n_attr_values,
                             YBCPgExpr *attr_values);
  Status DmlBindColumnCondIsNotNull(PgStatement *handle, int attr_num);

  Status DmlBindHashCode(
      PgStatement* handle, const std::optional<Bound>& start, const std::optional<Bound>& end);

  Status DmlAddRowUpperBound(YBCPgStatement handle,
                             int n_col_values,
                             YBCPgExpr *col_values,
                             bool is_inclusive);

  Status DmlAddRowLowerBound(YBCPgStatement handle,
                             int n_col_values,
                             YBCPgExpr *col_values,
                             bool is_inclusive);

  // Binding Tables: Bind the whole table in a statement.  Do not use with BindColumn.
  Status DmlBindTable(YBCPgStatement handle);

  // Utility method to get the info for column 'attr_num'.
  Result<YBCPgColumnInfo> DmlGetColumnInfo(YBCPgStatement handle, int attr_num);

  // API for SET clause.
  Status DmlAssignColumn(YBCPgStatement handle, int attr_num, YBCPgExpr attr_value);

  // This function is to fetch the targets in YBCPgDmlAppendTarget() from the rows that were defined
  // by YBCPgDmlBindColumn().
  Status DmlFetch(PgStatement *handle, int32_t natts, uint64_t *values, bool *isnulls,
                  PgSysColumns *syscols, bool *has_data);

  // Utility method that checks stmt type and calls exec insert, update, or delete internally.
  Status DmlExecWriteOp(PgStatement *handle, int32_t *rows_affected_count);

  // This function adds a primary column to be used in the construction of the tuple id (ybctid).
  Status DmlAddYBTupleIdColumn(PgStatement *handle, int attr_num, uint64_t datum,
                               bool is_null, const YBCPgTypeEntity *type_entity);

  Result<dockv::KeyBytes> BuildTupleId(const YBCPgYBTupleIdDescriptor& descr);

  // DB Operations: SET, WHERE, ORDER_BY, GROUP_BY, etc.
  // + The following operations are run by DocDB.
  //   - API for "set_clause" (not yet implemented).
  //
  // + The following operations are run by Postgres layer. An API might be added to move these
  //   operations to DocDB.
  //   - API for "where_expr"
  //   - API for "order_by_expr"
  //   - API for "group_by_expr"

  // Buffer write operations.
  Status StartOperationsBuffering();
  Status StopOperationsBuffering();
  void ResetOperationsBuffering();
  Status FlushBufferedOperations();

  //------------------------------------------------------------------------------------------------
  // Insert.
  Status NewInsert(const PgObjectId& table_id,
                   bool is_single_row_txn,
                   bool is_region_local,
                   PgStatement **handle);

  Status ExecInsert(PgStatement *handle);

  Status InsertStmtSetUpsertMode(PgStatement *handle);

  Status InsertStmtSetWriteTime(PgStatement *handle, const HybridTime write_time);

  Status InsertStmtSetIsBackfill(PgStatement *handle, const bool is_backfill);

  //------------------------------------------------------------------------------------------------
  // Update.
  Status NewUpdate(const PgObjectId& table_id,
                   bool is_single_row_txn,
                   bool is_region_local,
                   PgStatement **handle);

  Status ExecUpdate(PgStatement *handle);

  //------------------------------------------------------------------------------------------------
  // Delete.
  Status NewDelete(const PgObjectId& table_id,
                   bool is_single_row_txn,
                   bool is_region_local,
                   PgStatement **handle);

  Status ExecDelete(PgStatement *handle);

  Status DeleteStmtSetIsPersistNeeded(PgStatement *handle, const bool is_persist_needed);

  //------------------------------------------------------------------------------------------------
  // Colocated Truncate.
  Status NewTruncateColocated(const PgObjectId& table_id,
                              bool is_single_row_txn,
                              bool is_region_local,
                              PgStatement **handle);

  Status ExecTruncateColocated(PgStatement *handle);

  //------------------------------------------------------------------------------------------------
  // Select.
  Status NewSelect(const PgObjectId& table_id,
                   const PgObjectId& index_id,
                   const PgPrepareParameters *prepare_params,
                   bool is_region_local,
                   PgStatement **handle);

  Status SetForwardScan(PgStatement *handle, bool is_forward_scan);

  Status ExecSelect(PgStatement *handle, const PgExecParameters *exec_params);

  //------------------------------------------------------------------------------------------------
  // Functions.

  Status NewSRF(PgFunction **handle, PgFunctionDataProcessor processor);

  Status AddFunctionParam(
      PgFunction *handle, const std::string name, const YBCPgTypeEntity *type_entity,
      uint64_t datum, bool is_null);

  Status AddFunctionTarget(
      PgFunction *handle, const std::string name, const YBCPgTypeEntity *type_entity,
      const YBCPgTypeAttrs type_attrs);

  Status FinalizeFunctionTargets(PgFunction *handle);

  Status SRFGetNext(PgFunction *handle, uint64_t *values, bool *is_nulls, bool *has_data);

  Status NewGetLockStatusDataSRF(PgFunction **handle);

  //------------------------------------------------------------------------------------------------
  // Analyze.
  Status NewSample(const PgObjectId& table_id,
                   const int targrows,
                   bool is_region_local,
                   PgStatement **handle);

  Status InitRandomState(PgStatement *handle, double rstate_w, uint64 rand_state);

  Status SampleNextBlock(PgStatement *handle, bool *has_more);

  Status ExecSample(PgStatement *handle);

  Status GetEstimatedRowCount(PgStatement *handle, double *liverows, double *deadrows);

  //------------------------------------------------------------------------------------------------
  // Transaction control.
  Status BeginTransaction();
  Status RecreateTransaction();
  Status RestartTransaction();
  Status ResetTransactionReadPoint();
  Status RestartReadPoint();
  Status CommitTransaction();
  Status AbortTransaction();
  Status SetTransactionIsolationLevel(int isolation);
  Status SetTransactionReadOnly(bool read_only);
  Status SetTransactionDeferrable(bool deferrable);
  Status SetEnableTracing(bool tracing);
  Status EnableFollowerReads(bool enable_follower_reads, int32_t staleness_ms);
  Status EnterSeparateDdlTxnMode();
  bool HasWriteOperationsInDdlTxnMode() const;
  Status ExitSeparateDdlTxnMode();
  Status ClearSeparateDdlTxnMode();
  Status SetActiveSubTransaction(SubTransactionId id);
  Status RollbackToSubTransaction(SubTransactionId id);
  double GetTransactionPriority() const;
  TxnPriorityRequirement GetTransactionPriorityType() const;
  Result<Uuid> GetActiveTransaction() const;
  Status GetActiveTransactions(YBCPgSessionTxnInfo* infos, size_t num_infos);

  //------------------------------------------------------------------------------------------------
  // Expressions.
  // Column reference.
  Status NewColumnRef(
      PgStatement *handle, int attr_num, const PgTypeEntity *type_entity,
      bool collate_is_valid_non_c, const PgTypeAttrs *type_attrs, PgExpr **expr_handle);

  // Constant expressions.
  Status NewConstant(
      YBCPgStatement stmt, const YBCPgTypeEntity *type_entity, bool collate_is_valid_non_c,
      const char *collation_sortkey, uint64_t datum, bool is_null, YBCPgExpr *expr_handle);
  Status NewConstantVirtual(
      YBCPgStatement stmt, const YBCPgTypeEntity *type_entity,
      YBCPgDatumKind datum_kind, YBCPgExpr *expr_handle);
  Status NewConstantOp(
      YBCPgStatement stmt, const YBCPgTypeEntity *type_entity, bool collate_is_valid_non_c,
      const char *collation_sortkey, uint64_t datum, bool is_null, YBCPgExpr *expr_handle,
      bool is_gt);

  // TODO(neil) UpdateConstant should be merged into one.
  // Update constant.
  template<typename value_type>
  Status UpdateConstant(PgExpr *expr, value_type value, bool is_null) {
    if (expr->opcode() != PgExpr::Opcode::PG_EXPR_CONSTANT) {
      // Invalid handle.
      return STATUS(InvalidArgument, "Invalid expression handle for constant");
    }
    down_cast<PgConstant*>(expr)->UpdateConstant(value, is_null);
    return Status::OK();
  }
  Status UpdateConstant(PgExpr *expr, const char *value, bool is_null);
  Status UpdateConstant(PgExpr *expr, const void *value, int64_t bytes, bool is_null);

  // Operators.
  Status NewOperator(
      PgStatement *stmt, const char *opname, const YBCPgTypeEntity *type_entity,
      bool collate_is_valid_non_c, PgExpr **op_handle);
  Status OperatorAppendArg(PgExpr *op_handle, PgExpr *arg);

  // Foreign key reference caching.
  void DeleteForeignKeyReference(PgOid table_id, const Slice& ybctid);
  void AddForeignKeyReference(PgOid table_id, const Slice& ybctid);
  Result<bool> ForeignKeyReferenceExists(PgOid table_id, const Slice& ybctid, PgOid database_id);
  void AddForeignKeyReferenceIntent(PgOid table_id, bool is_region_local, const Slice& ybctid);

  // Sets the specified timeout in the rpc service.
  void SetTimeout(int timeout_ms);

  Result<yb::tserver::PgGetLockStatusResponsePB> GetLockStatusData(
      const std::string &table_id, const std::string &transaction_id);
  Result<client::TabletServersInfo> ListTabletServers();

  Status GetIndexBackfillProgress(std::vector<PgObjectId> oids,
                                  uint64_t** backfill_statuses);

  void StartSysTablePrefetching(const PrefetcherOptions& options);
  void StopSysTablePrefetching();
  bool IsSysTablePrefetchingStarted() const;
  void RegisterSysTableForPrefetching(
      const PgObjectId& table_id, const PgObjectId& index_id, int row_oid_filtering_attr);
  Status PrefetchRegisteredSysTables();

  //------------------------------------------------------------------------------------------------
  // System Validation.
  Status ValidatePlacement(const char *placement_info);

  Result<bool> CheckIfPitrActive();

  Result<bool> IsObjectPartOfXRepl(const PgObjectId& table_id);

  MemTracker &GetMemTracker() { return *mem_tracker_; }

  MemTracker &GetRootMemTracker() { return *MemTracker::GetRootTracker(); }

<<<<<<< HEAD
  //------------------------------------------------------------------------------------------------
  // Active Universe History.
  Result<client::RpcsInfo> ActiveUniverseHistory();

  Status SetAUHMetadata(const char* remote_host, int remote_port);

  void SetQueryId(int64_t query_id);

  void SetTopLevelRequestId();
=======
  // Using this function instead of GetRootMemTracker allows us to avoid copying a shared_pointer
  int64_t GetRootMemTrackerConsumption() { return MemTracker::GetRootTrackerConsumption(); }
>>>>>>> 876e13f7

 private:
  class Interrupter;

  class TupleIdBuilder {
   public:
    Result<dockv::KeyBytes> Build(PgSession* session, const YBCPgYBTupleIdDescriptor& descr);

   private:
    void Prepare();

    ThreadSafeArena arena_;
    dockv::DocKey doc_key_;
    size_t counter_ = 0;
  };

  // Metrics.
  std::unique_ptr<MetricRegistry> metric_registry_;
  scoped_refptr<MetricEntity> metric_entity_;

  // Memory tracker.
  std::shared_ptr<MemTracker> mem_tracker_;

  PgApiContext::MessengerHolder messenger_holder_;
  std::unique_ptr<Interrupter> interrupter_;

  std::unique_ptr<rpc::ProxyCache> proxy_cache_;

  // TODO Rename to client_ when YBClient is removed.
  PgClient pg_client_;

  scoped_refptr<server::HybridClock> clock_;

  // Local tablet-server shared memory segment handle.
  tserver::TServerSharedObject tserver_shared_object_;

  YBCPgCallbacks pg_callbacks_;

  scoped_refptr<PgTxnManager> pg_txn_manager_;

  // Mapping table of YugaByte and PostgreSQL datatypes.
  std::unordered_map<int, const YBCPgTypeEntity *> type_map_;

  scoped_refptr<PgSession> pg_session_;
  std::optional<PgSysTablePrefetcher> pg_sys_table_prefetcher_;
  std::unordered_set<std::unique_ptr<PgMemctx>, PgMemctxHasher, PgMemctxComparator> mem_contexts_;
  std::optional<std::pair<PgOid, int32_t>> catalog_version_db_index_;
  // Used as a snapshot of the tserver catalog version map prior to MyDatabaseId is resolved.
  std::unique_ptr<tserver::PgGetTserverCatalogVersionInfoResponsePB> catalog_version_info_;
  TupleIdBuilder tuple_id_builder_;
};

}  // namespace pggate
}  // namespace yb<|MERGE_RESOLUTION|>--- conflicted
+++ resolved
@@ -680,7 +680,6 @@
 
   MemTracker &GetRootMemTracker() { return *MemTracker::GetRootTracker(); }
 
-<<<<<<< HEAD
   //------------------------------------------------------------------------------------------------
   // Active Universe History.
   Result<client::RpcsInfo> ActiveUniverseHistory();
@@ -690,10 +689,9 @@
   void SetQueryId(int64_t query_id);
 
   void SetTopLevelRequestId();
-=======
+  
   // Using this function instead of GetRootMemTracker allows us to avoid copying a shared_pointer
   int64_t GetRootMemTrackerConsumption() { return MemTracker::GetRootTrackerConsumption(); }
->>>>>>> 876e13f7
 
  private:
   class Interrupter;
