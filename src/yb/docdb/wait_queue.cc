--- conflicted
+++ resolved
@@ -243,13 +243,9 @@
         waiter_registration(std::move(waiter_registration_)),
         finished_waiting_latency_(*finished_waiting_latency),
         unlocked_(locks->Unlock()),
-<<<<<<< HEAD
-        rpcs_(*rpcs) {
-    TRACE(__func__);
-=======
         rpcs_(*rpcs),
         in_progress_rpc_status_req_callbacks_(in_progress_rpc_status_req_callbacks) {
->>>>>>> 911b6bef
+    TRACE(__func__);
     VLOG_WITH_PREFIX(4) << "Constructed waiter";
   }
 
