--- conflicted
+++ resolved
@@ -462,11 +462,8 @@
   CachingInfoPB caching_info = 17;
   bool read_from_followers = 18;
   bool trace_requested = 19;
-<<<<<<< HEAD
-  AUHMetadataPB auh_metadata = 21;
-=======
   bool yb_non_ddl_txn_for_sys_tables_allowed = 21;
->>>>>>> 911b6bef
+  AUHMetadataPB auh_metadata = 22;
 }
 
 message PgPerformRequestPB {
