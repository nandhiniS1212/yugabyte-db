#----------------------------------------------------------------------
#
# pg_yb_migration.dat
#    Initial contents of the pg_yb_migration system catalog.
#
# Copyright (c) YugaByte, Inc.
#
# src/include/catalog/pg_yb_migration.dat
#
#----------------------------------------------------------------------

[

# For better version control conflict detection, list latest migration filename
<<<<<<< HEAD
# here: V39__22222__add_wait_event_info.sql
{ major => '39', minor => '0', name => '<baseline>', time_applied => '_null_' }
=======
# here: V43__17087__yb_backend_xid_in_pg_stat_activity.sql
{ major => '43', minor => '0', name => '<baseline>', time_applied => '_null_' }
>>>>>>> 876e13f7

]<|MERGE_RESOLUTION|>--- conflicted
+++ resolved
@@ -12,12 +12,7 @@
 [
 
 # For better version control conflict detection, list latest migration filename
-<<<<<<< HEAD
-# here: V39__22222__add_wait_event_info.sql
-{ major => '39', minor => '0', name => '<baseline>', time_applied => '_null_' }
-=======
-# here: V43__17087__yb_backend_xid_in_pg_stat_activity.sql
-{ major => '43', minor => '0', name => '<baseline>', time_applied => '_null_' }
->>>>>>> 876e13f7
+# here: V44__22222__add_wait_event_info.sql
+{ major => '44', minor => '0', name => '<baseline>', time_applied => '_null_' }
 
 ]